--- conflicted
+++ resolved
@@ -1,16 +1,13 @@
 # Changelog
 
-<<<<<<< HEAD
 ## v0.7.0
 
 - [Improvement](https://github.com/sstadick/hck/issues/46#issuecomment-974189408) Allow for passing escaped sequences in for the input and output delimiteres. i.e '\t' or '\n' can be passed in directly instead of needing to add $'\n' on the command line.
 - [Improvement](https://github.com/sstadick/hck/issues/46#issuecomment-974189408) Add a flag `-I` / `--use-input-delim` to reuse the input delimiter if it is a literal as the output delimiter. An error will be raised if `-L` is not specified or if `-D` is specified.
 
-=======
 ## v0.6.7
 
-- [Bugfiz](https://github.com/sstadick/hck/issues/44) allow arguments of options to start with a "-".
->>>>>>> 51076600
+- [Bugfix](https://github.com/sstadick/hck/issues/44) allow arguments of options to start with a "-".
 
 ## v0.6.6
 
